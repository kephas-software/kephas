﻿<?xml version="1.0" encoding="utf-8"?>
<Project ToolsVersion="15.0" DefaultTargets="Build" xmlns="http://schemas.microsoft.com/developer/msbuild/2003">
  <PropertyGroup>
    <Configuration Condition=" '$(Configuration)' == '' ">Debug</Configuration>
    <Platform Condition=" '$(Platform)' == '' ">AnyCPU</Platform>
    <ProjectGuid>{BDC4DAC4-836B-456F-9626-8179CED27DA9}</ProjectGuid>
    <OutputType>Library</OutputType>
    <AppDesignerFolder>Properties</AppDesignerFolder>
    <RootNamespace>Kephas.Messaging.Tests</RootNamespace>
    <AssemblyName>Kephas.Messaging.Tests</AssemblyName>
    <TargetFrameworkVersion>v4.5</TargetFrameworkVersion>
    <FileAlignment>512</FileAlignment>
    <NuGetPackageImportStamp>
    </NuGetPackageImportStamp>
  </PropertyGroup>
  <PropertyGroup Condition=" '$(Configuration)|$(Platform)' == 'Debug|AnyCPU' ">
    <DebugSymbols>true</DebugSymbols>
    <DebugType>full</DebugType>
    <Optimize>false</Optimize>
    <OutputPath>bin\Debug\</OutputPath>
    <DefineConstants>DEBUG;TRACE</DefineConstants>
    <ErrorReport>prompt</ErrorReport>
    <WarningLevel>4</WarningLevel>
    <LangVersion>latest</LangVersion>
  </PropertyGroup>
  <PropertyGroup Condition=" '$(Configuration)|$(Platform)' == 'Release|AnyCPU' ">
    <DebugType>pdbonly</DebugType>
    <Optimize>true</Optimize>
    <OutputPath>bin\Release\</OutputPath>
    <DefineConstants>TRACE</DefineConstants>
    <ErrorReport>prompt</ErrorReport>
    <WarningLevel>4</WarningLevel>
    <LangVersion>latest</LangVersion>
  </PropertyGroup>
  <PropertyGroup>
    <SignAssembly>true</SignAssembly>
  </PropertyGroup>
  <PropertyGroup>
    <AssemblyOriginatorKeyFile>..\..\Kephas.snk</AssemblyOriginatorKeyFile>
  </PropertyGroup>
  <ItemGroup>
    <Reference Include="Microsoft.CSharp" />
    <Reference Include="System" />
    <Reference Include="System.Configuration" />
    <Reference Include="System.Core" />
  </ItemGroup>
  <ItemGroup>
    <Compile Include="..\..\Shared\AssemblyInfo.Kephas.cs">
      <Link>Properties\AssemblyInfo.Kephas.cs</Link>
    </Compile>
    <Compile Include="..\Kephas.Messaging.Tests\Behaviors\EnsureAuthorizedMessageProcessingBehaviorTest.cs">
      <Link>Behaviors\EnsureAuthorizedMessageProcessingBehaviorTest.cs</Link>
    </Compile>
    <Compile Include="..\Kephas.Messaging.Tests\Composition\MessageHandlerMetadataTest.cs">
      <Link>Composition\MessageHandlerMetadataTest.cs</Link>
    </Compile>
    <Compile Include="..\Kephas.Messaging.Tests\DefaultMessageMatchServiceTest.cs">
      <Link>DefaultMessageMatchServiceTest.cs</Link>
    </Compile>
    <Compile Include="..\Kephas.Messaging.Tests\DefaultMessageProcessorTest.cs">
      <Link>DefaultMessageProcessorTest.cs</Link>
    </Compile>
    <Compile Include="..\Kephas.Messaging.Tests\Distributed\BrokeredMessageBuilderTest.cs">
      <Link>Distributed\BrokeredMessageBuilderTest.cs</Link>
    </Compile>
    <Compile Include="..\Kephas.Messaging.Tests\Distributed\BrokeredMessageTest.cs">
      <Link>Distributed\BrokeredMessageTest.cs</Link>
    </Compile>
    <Compile Include="..\Kephas.Messaging.Tests\Distributed\EndpointTest.cs">
      <Link>Distributed\EndpointTest.cs</Link>
    </Compile>
    <Compile Include="..\Kephas.Messaging.Tests\Distributed\InProcessMessageBrokerTest.cs">
      <Link>Distributed\InProcessMessageBrokerTest.cs</Link>
    </Compile>
    <Compile Include="..\Kephas.Messaging.Tests\Events\DefaultEventHubTest.cs">
      <Link>Events\DefaultEventHubTest.cs</Link>
    </Compile>
    <Compile Include="..\Kephas.Messaging.Tests\Events\EventHubExtensionsTest.cs">
      <Link>Events\EventHubExtensionsTest.cs</Link>
    </Compile>
    <Compile Include="..\Kephas.Messaging.Tests\MessageHandlerTest.cs">
      <Link>MessageHandlerTest.cs</Link>
    </Compile>
    <Compile Include="Properties\AssemblyInfo.cs" />
  </ItemGroup>
  <ItemGroup>
    <None Include="..\..\Kephas.snk">
      <Link>Kephas.snk</Link>
    </None>
  </ItemGroup>
  <ItemGroup>
    <ProjectReference Include="..\..\Kephas.Composition.Mef.Net45\Kephas.Composition.Mef.Net45.csproj">
      <Project>{2f644dab-ebe5-4548-af2a-dd43948503de}</Project>
      <Name>Kephas.Composition.Mef.Net45</Name>
    </ProjectReference>
    <ProjectReference Include="..\..\Kephas.Core.Net45\Kephas.Core.Net45.csproj">
      <Project>{82f31b59-1fa4-4451-a2ca-356f546501cf}</Project>
      <Name>Kephas.Core.Net45</Name>
    </ProjectReference>
    <ProjectReference Include="..\..\Kephas.Messaging.Net45\Kephas.Messaging.Net45.csproj">
      <Project>{dea2cc67-ded4-4ac7-85e1-bb1c6d9d4378}</Project>
      <Name>Kephas.Messaging.Net45</Name>
    </ProjectReference>
    <ProjectReference Include="..\..\Kephas.Serialization.Json.Net45\Kephas.Serialization.Json.Net45.csproj">
      <Project>{33bf84a0-7458-48b4-9cfc-c6d2a067072a}</Project>
      <Name>Kephas.Serialization.Json.Net45</Name>
    </ProjectReference>
    <ProjectReference Include="..\..\TestingFramework\Kephas.Testing.Composition.Mef.Net45\Kephas.Testing.Composition.Mef.Net45.csproj">
      <Project>{5e6c23b7-191a-40c1-9aab-326d190cafa3}</Project>
      <Name>Kephas.Testing.Composition.Mef.Net45</Name>
    </ProjectReference>
  </ItemGroup>
  <ItemGroup>
    <Service Include="{82A7F48D-3B50-4B1E-B82E-3ADA8210C358}" />
  </ItemGroup>
  <ItemGroup>
    <PackageReference Include="Newtonsoft.Json">
      <Version>10.0.1</Version>
    </PackageReference>
    <PackageReference Include="NSubstitute">
      <Version>3.1.0</Version>
    </PackageReference>
    <PackageReference Include="NUnit">
      <Version>3.10.1</Version>
    </PackageReference>
    <PackageReference Include="System.Composition">
<<<<<<< HEAD
      <Version>1.2.0</Version>
=======
      <Version>1.0.31</Version>
>>>>>>> 1a0f824b
    </PackageReference>
    <PackageReference Include="System.ValueTuple">
      <Version>4.3.0</Version>
    </PackageReference>
  </ItemGroup>
  <Import Project="$(MSBuildExtensionsPath)\$(MSBuildToolsVersion)\Microsoft.Common.props" Condition="Exists('$(MSBuildExtensionsPath)\$(MSBuildToolsVersion)\Microsoft.Common.props')" />
  <Import Project="$(MSBuildToolsPath)\Microsoft.CSharp.targets" />
</Project><|MERGE_RESOLUTION|>--- conflicted
+++ resolved
@@ -124,11 +124,8 @@
       <Version>3.10.1</Version>
     </PackageReference>
     <PackageReference Include="System.Composition">
-<<<<<<< HEAD
       <Version>1.2.0</Version>
-=======
       <Version>1.0.31</Version>
->>>>>>> 1a0f824b
     </PackageReference>
     <PackageReference Include="System.ValueTuple">
       <Version>4.3.0</Version>
