--- conflicted
+++ resolved
@@ -5,16 +5,15 @@
 // </copyright>
 // --------------------------------------------------------------------------------------------------------------------
 
-using Kephas.Logging;
-using Kephas.Runtime.Factories;
-
 namespace Kephas.Security.Authorization.Runtime
 {
     using System;
     using System.Linq;
     using System.Reflection;
 
+    using Kephas.Logging;
     using Kephas.Runtime;
+    using Kephas.Runtime.Factories;
     using Kephas.Security.Authorization.AttributedModel;
 
     /// <summary>
@@ -34,11 +33,7 @@
         /// </returns>
         public override IRuntimeTypeInfo? TryCreateElementInfo(IRuntimeTypeRegistry registry, Type reflectInfo, int position = -1, ILogger? logger = null)
         {
-<<<<<<< HEAD
-            if (type.Name.EndsWith("Permission") && type.GetCustomAttributes().OfType<IPermissionInfoAttribute>().FirstOrDefault() != null)
-=======
-            if (typeof(IPermission).IsAssignableFrom(reflectInfo) && typeof(IPermission) != reflectInfo)
->>>>>>> b6e810be
+            if (reflectInfo.Name.EndsWith("Permission") && reflectInfo.GetCustomAttributes().OfType<IPermissionInfoAttribute>().FirstOrDefault() != null)
             {
                 return new RuntimePermissionInfo(registry, reflectInfo);
             }
