--- conflicted
+++ resolved
@@ -56,21 +56,7 @@
         /// <returns>
         /// This builder.
         /// </returns>
-<<<<<<< HEAD
-        IServiceRegistrationBuilder WithType(Type implementationType)
-            => this.WithInstancingStrategy(implementationType);
-=======
         IServiceRegistrationBuilder WithType(Type serviceType)
             => this.WithInstancingStrategy(serviceType);
-
-        /// <summary>
-        /// Indicates whether the created instances are disposed by an external owner.
-        /// </summary>
-        /// <param name="value">True if externally owned, false otherwise.</param>
-        /// <returns>
-        /// This builder.
-        /// </returns>
-        IServiceRegistrationBuilder ExternallyOwned(bool value);
->>>>>>> d1ece773
     }
 }