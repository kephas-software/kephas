﻿// --------------------------------------------------------------------------------------------------------------------
// <copyright file="DynamicTypeInfo.cs" company="Kephas Software SRL">
//   Copyright (c) Kephas Software SRL. All rights reserved.
//   Licensed under the MIT license. See LICENSE file in the project root for full license information.
// </copyright>
// <summary>
//   Implements the dynamic type information class.
// </summary>
// --------------------------------------------------------------------------------------------------------------------

namespace Kephas.Reflection.Dynamic
{
    using System;
    using System.Collections.Generic;
    using System.Linq;

    using Kephas.Data;
    using Kephas.Dynamic;
    using Kephas.Resources;
    using Kephas.Services;

    /// <summary>
    /// Dynamic type information.
    /// </summary>
    public class DynamicTypeInfo : DynamicElementInfo, ITypeInfo, IIdentifiable
    {
<<<<<<< HEAD
        /// <summary>
        /// The list of members.
        /// </summary>
        private readonly IList<IElementInfo> members = new List<IElementInfo>();

        /// <summary>
        /// The list of generic type arguments.
        /// </summary>
        private readonly List<ITypeInfo> genericTypeArguments = new ();

        /// <summary>
        /// The list of generic type parameters.
        /// </summary>
        private readonly List<ITypeInfo> genericTypeParameters = new ();

        /// <summary>
        /// The list of base types.
        /// </summary>
        private readonly IList<ITypeInfo> baseTypes = new List<ITypeInfo>();
=======
        private readonly ICollection<IElementInfo> members;
        private readonly List<ITypeInfo> genericTypeArguments = new ();
        private readonly List<ITypeInfo> genericTypeParameters = new ();
        private List<ITypeInfo>? baseTypes;
        private string? qualifiedFullName;
        private string? bases;
>>>>>>> b6e810be

        /// <summary>
        /// Initializes a new instance of the <see cref="DynamicTypeInfo"/> class.
        /// </summary>
        public DynamicTypeInfo()
        {
            this.members = new DynamicElementInfoCollection<IElementInfo>(this);
        }

        /// <summary>
        /// Gets or sets the identifier for this instance.
        /// </summary>
        /// <value>
        /// The identifier.
        /// </value>
        public virtual object Id { get; set; } = Guid.NewGuid();

        /// <summary>
        /// Gets the full name of the element.
        /// </summary>
        /// <value>
        /// The full name of the element.
        /// </value>
        public override string FullName => string.IsNullOrEmpty(this.Namespace) ? base.FullName : $"{this.Namespace}.{this.Name}";

        /// <summary>
        /// Gets or sets the namespace of the type.
        /// </summary>
        /// <value>
        /// The namespace of the type.
        /// </value>
        public virtual string? Namespace { get; set; }

        /// <summary>
        /// Gets or sets the full name qualified with the module where it was defined.
        /// </summary>
        /// <value>
        /// The full name qualified with the module.
        /// </value>
        public virtual string QualifiedFullName
        {
            get => this.qualifiedFullName ?? this.FullName;
            protected internal set => this.qualifiedFullName = value;
        }

        /// <summary>
        /// Gets the bases of this <see cref="ITypeInfo"/>. They include the real base and also the implemented interfaces.
        /// </summary>
        /// <value>
        /// The bases.
        /// </value>
        IEnumerable<ITypeInfo> ITypeInfo.BaseTypes
            => this.baseTypes ??= this.bases == null ? new List<ITypeInfo>() : this.ComputeBaseTypes(this.bases);

        /// <summary>
        /// Gets or sets the base type name. Multiple bases are separated by commas.
        /// </summary>
        public virtual string? Base
        {
            get => this.bases ??= this.baseTypes?.Select(b => b.FullName).JoinWith(", ");
            set
            {
                this.bases = value;
                this.baseTypes = null;
            }
        }

        /// <summary>
        /// Gets a read-only list of <see cref="ITypeInfo"/> objects that represent the type parameters of a generic type definition (open generic).
        /// </summary>
        /// <value>
        /// The generic arguments.
        /// </value>
        IReadOnlyList<ITypeInfo> ITypeInfo.GenericTypeParameters => this.genericTypeParameters;

        /// <summary>
        /// Gets a read-only list of <see cref="ITypeInfo"/> objects that represent the type arguments of a closed generic type.
        /// </summary>
        /// <value>
        /// The generic arguments.
        /// </value>
        IReadOnlyList<ITypeInfo> ITypeInfo.GenericTypeArguments => this.genericTypeArguments;

        /// <summary>
        /// Gets a <see cref="ITypeInfo"/> object that represents a generic type definition from which the current generic type can be constructed.
        /// </summary>
        /// <value>
        /// The generic type definition.
        /// </value>
        ITypeInfo? ITypeInfo.GenericTypeDefinition { get; }

        /// <summary>
        /// Gets the properties.
        /// </summary>
        /// <value>
        /// The properties.
        /// </value>
        public IEnumerable<IPropertyInfo> Properties => this.Members.OfType<IPropertyInfo>();

        /// <summary>
        /// Gets the members.
        /// </summary>
        /// <value>
        /// The members.
        /// </value>
        public ICollection<IElementInfo> Members => this.members;

        /// <summary>
        /// Gets the members.
        /// </summary>
        /// <value>
        /// The members.
        /// </value>
        IEnumerable<IElementInfo> ITypeInfo.Members => this.members;

        /// <summary>
        /// Gets the container type registry.
        /// </summary>
<<<<<<< HEAD
        public ITypeRegistry TypeRegistry { get; }
=======
        public ITypeRegistry TypeRegistry =>
            this.GetTypeRegistry()
                ?? throw new InvalidOperationException($"The {nameof(this.DeclaringContainer)} is not set. Try add the '{this.GetType()}' to the '{nameof(DynamicTypeRegistry.Types)}' collection.");
>>>>>>> b6e810be

        /// <summary>
        /// Gets a member by the provided name.
        /// </summary>
        /// <param name="name">The member name.</param>
        /// <param name="throwIfNotFound">True to throw if the requested member is not found.</param>
        /// <returns>
        /// The requested member, or <c>null</c>.
        /// </returns>
        public virtual IElementInfo? GetMember(string name, bool throwIfNotFound = true)
        {
            var memberInfo = this.Members.FirstOrDefault(m => m.Name == name);
            if (memberInfo != null)
            {
                return memberInfo;
            }

            if (throwIfNotFound)
            {
                throw new KeyNotFoundException(string.Format(Strings.RuntimeTypeInfo_MemberNotFound_Exception, name, this));
            }

            return null;
        }

        /// <summary>
        /// Creates an instance with the provided arguments (if any).
        /// </summary>
        /// <param name="args">The arguments.</param>
        /// <returns>
        /// The new instance.
        /// </returns>
        public virtual object CreateInstance(IEnumerable<object?>? args = null)
        {
            return new Expando();
        }

        /// <summary>
        /// Constructs a generic type based on the provided type arguments.
        /// </summary>
        /// <param name="typeArguments">The type arguments.</param>
        /// <param name="constructionContext">The construction context (optional).</param>
        /// <returns>
        /// A constructed <see cref="ITypeInfo"/>.
        /// </returns>
        public ITypeInfo MakeGenericType(IEnumerable<ITypeInfo> typeArguments, IContext? constructionContext = null)
        {
            return this;
        }

        /// <summary>
        /// Computes the base types based on the provided bases.
        /// </summary>
        /// <param name="bases">The base type names separated by comma.</param>
        /// <returns>A list of <see cref="ITypeInfo"/>.</returns>
        protected virtual List<ITypeInfo> ComputeBaseTypes(string bases)
        {
            var typeRegistry = this.TypeRegistry;
            return bases.Split(new[] {','}, StringSplitOptions.RemoveEmptyEntries)
                .Select(b => typeRegistry.GetTypeInfo(b)!)
                .ToList();
        }
    }
}<|MERGE_RESOLUTION|>--- conflicted
+++ resolved
@@ -24,34 +24,12 @@
     /// </summary>
     public class DynamicTypeInfo : DynamicElementInfo, ITypeInfo, IIdentifiable
     {
-<<<<<<< HEAD
-        /// <summary>
-        /// The list of members.
-        /// </summary>
-        private readonly IList<IElementInfo> members = new List<IElementInfo>();
-
-        /// <summary>
-        /// The list of generic type arguments.
-        /// </summary>
-        private readonly List<ITypeInfo> genericTypeArguments = new ();
-
-        /// <summary>
-        /// The list of generic type parameters.
-        /// </summary>
-        private readonly List<ITypeInfo> genericTypeParameters = new ();
-
-        /// <summary>
-        /// The list of base types.
-        /// </summary>
-        private readonly IList<ITypeInfo> baseTypes = new List<ITypeInfo>();
-=======
         private readonly ICollection<IElementInfo> members;
         private readonly List<ITypeInfo> genericTypeArguments = new ();
         private readonly List<ITypeInfo> genericTypeParameters = new ();
         private List<ITypeInfo>? baseTypes;
         private string? qualifiedFullName;
         private string? bases;
->>>>>>> b6e810be
 
         /// <summary>
         /// Initializes a new instance of the <see cref="DynamicTypeInfo"/> class.
@@ -170,13 +148,9 @@
         /// <summary>
         /// Gets the container type registry.
         /// </summary>
-<<<<<<< HEAD
-        public ITypeRegistry TypeRegistry { get; }
-=======
         public ITypeRegistry TypeRegistry =>
             this.GetTypeRegistry()
                 ?? throw new InvalidOperationException($"The {nameof(this.DeclaringContainer)} is not set. Try add the '{this.GetType()}' to the '{nameof(DynamicTypeRegistry.Types)}' collection.");
->>>>>>> b6e810be
 
         /// <summary>
         /// Gets a member by the provided name.
